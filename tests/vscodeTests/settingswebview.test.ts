/* This Source Code Form is subject to the terms of the Mozilla Public
 * License, v. 2.0. If a copy of the MPL was not distributed with this
 * file, You can obtain one at https://mozilla.org/MPL/2.0/. */
import * as Assert from "assert";
import * as Vscode from "vscode";
import { VscodeTestsUtils } from "./utils";
import { VscodeTestsSetup } from "./setup";
import { IarVsc } from "../../src/extension/main";
import { ExtensionState } from "../../src/extension/extensionstate";
import { DropdownIds } from "../../src/extension/ui/settingswebview";
import { ListInputModel } from "../../src/extension/model/model";
import { WorkbenchType } from "iar-vsc-common/workbench";


/**
 * Tests the interactivity of the settings view, i.e. that we can select dropdown options
 * and that that is propagated to the data models.
 */
suite("Test Clicking Settings View", ()=>{
    suiteSetup(async function() {
<<<<<<< HEAD
        this.timeout(50000);
=======
        // VS Code can take a really long time to load our view sometimes, hence the long timeout.
        this.timeout(80000);
>>>>>>> da27490b
        await VscodeTestsUtils.doExtensionSetup();
        VscodeTestsSetup.setup();

        // Focus the view. Otherwise it will not be instantiated/resolved.
        await Vscode.commands.executeCommand("iar-configuration.focus");
        await new Promise((res, _) => setTimeout(res, 1000));
        await IarVsc.settingsView.awaitViewLoaded();
    });

    setup(function() {
        console.log("\n==========================================================" + this.currentTest!.title + "==========================================================\n");
    });

    suite("Clicking workbench updates model", () => {
        let addedMockWorkbench = false;

        test("Clicking workbench updates model", async() => {
            const workbenchModel = ExtensionState.getInstance().workbench;

            // We need at least two workbenches for this, so add a fake one if there is only one workbench
            if (workbenchModel.amount === 1) {
                addedMockWorkbench = true;
                workbenchModel.set(...workbenchModel.workbenches, {
                    name: "MockWorkbench",
                    builderPath: "MockWorkbench",
                    idePath: "MockWorkbench",
                    path: "MockWorkbench",
                    targetIds: [],
                    type: WorkbenchType.IDE,
                    version: { major: 0, minor: 0, patch: 0 }
                });
                // Wait for the view to redraw
                await new Promise((res, _) => setTimeout(res, 1000));
            }

            let indexToSelect = -1;
            for (let i = 0; i < workbenchModel.amount; i++) {
                if (i !== workbenchModel.selectedIndex) {
                    indexToSelect = i;
                    break;
                }
            }
            const modelChange = waitForModelChange(ExtensionState.getInstance().workbench);
            IarVsc.settingsView.selectFromDropdown(DropdownIds.Workbench, indexToSelect);
            await modelChange;

            Assert.strictEqual(ExtensionState.getInstance().workbench.selectedIndex, indexToSelect);
        });
        suiteTeardown(() => {
            if (addedMockWorkbench) {
                const workbenchModel = ExtensionState.getInstance().workbench;
                workbenchModel.set(...workbenchModel.workbenches.filter(wb => wb.name !== "MockWorkbench"));
            }
        });
    });

    test("Clicking project updates model", async() => {
        await VscodeTestsUtils.activateProject("BasicDebugging");
        Assert(ExtensionState.getInstance().project.selectedIndex !== 2, ExtensionState.getInstance().project.selected!.name);
        const modelChange = waitForModelChange(ExtensionState.getInstance().project);
        IarVsc.settingsView.selectFromDropdown(DropdownIds.Project, 2);
        await modelChange;

        Assert.strictEqual(ExtensionState.getInstance().project.selectedIndex, 2);
    });
    test("Clicking config updates model", async() => {
        await VscodeTestsUtils.activateProject("BasicDebugging");
        Assert(ExtensionState.getInstance().config.selectedIndex !== 1);
        const modelChange = waitForModelChange(ExtensionState.getInstance().config);
        IarVsc.settingsView.selectFromDropdown(DropdownIds.Configuration, 1);
        await modelChange;

        Assert.strictEqual(ExtensionState.getInstance().config.selectedIndex, 1);
    });
    test("Clicking argVar updates model", async() => {
        await VscodeTestsUtils.activateArgVarFile("ArgVarFile1.custom_argvars");
        Assert(ExtensionState.getInstance().argVarsFile.selectedIndex !== 1);
        const modelChange = waitForModelChange(ExtensionState.getInstance().argVarsFile);
        IarVsc.settingsView.selectFromDropdown(DropdownIds.ArgVarsFile, 1);
        await modelChange;

        Assert.strictEqual(ExtensionState.getInstance().argVarsFile.selectedIndex, 1);
    });

    const waitForModelChange = function<T>(model: ListInputModel<T>) {
        return new Promise<void>((res, rej) => {
            let fulfilled = false;
            model.addOnSelectedHandler(() => {
                if (!fulfilled) {
                    fulfilled = true;
                    res();
                }
            });
            setTimeout(() => {
                if (!fulfilled) {
                    fulfilled = true;
                    rej(new Error("Timed out"));
                }
            }, 10000);
        });
    };
});<|MERGE_RESOLUTION|>--- conflicted
+++ resolved
@@ -18,12 +18,8 @@
  */
 suite("Test Clicking Settings View", ()=>{
     suiteSetup(async function() {
-<<<<<<< HEAD
-        this.timeout(50000);
-=======
         // VS Code can take a really long time to load our view sometimes, hence the long timeout.
         this.timeout(80000);
->>>>>>> da27490b
         await VscodeTestsUtils.doExtensionSetup();
         VscodeTestsSetup.setup();
 
