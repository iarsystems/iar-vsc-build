--- conflicted
+++ resolved
@@ -111,16 +111,12 @@
 // Finds .ewp and .custom_argvars files
 async function findIARFilesInWorkspace() {
     if (vscode.workspace.workspaceFolders !== undefined) {
-<<<<<<< HEAD
         const doneFindingArgVars = vscode.workspace.findFiles("**/*.custom_argvars").then(files => {
             const argVarsFiles = files.map(file => ArgVarsFile.fromFile(file.fsPath));
             ExtensionState.getInstance().argVarsFile.set(...argVarsFiles.sort((av1, av2) => av1.name.localeCompare(av2.name)));
         });
 
-        const projectFiles = (await vscode.workspace.findFiles("**/*.ewp")).filter(uri => !Project.isBackupFile(uri.fsPath));
-=======
         const projectFiles = (await vscode.workspace.findFiles("**/*.ewp")).filter(uri => !Project.isIgnoredFile(uri.fsPath));
->>>>>>> 8c66944a
         logger.debug(`Found ${projectFiles.length} project(s) in the workspace`);
         const projects: Project[] = [];
         projectFiles.forEach(uri => {
